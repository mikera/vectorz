package mikera.vectorz.performance;

import mikera.vectorz.AVector;
import mikera.vectorz.Vector;
import mikera.vectorz.Vector3;

public class Comparison {
	private static final int ITERATIONS=10000;
	private static final int REPEATS=100;
	private static final int BURN_IN=20;

	public static void main(String[] args) {
		double a=benchmark(testA);
		System.out.println ("Time per operation for test A: " + a + " ns");

		double b=benchmark(testB);
		System.out.println ("Time per operation for test B: " + b + " ns");

	}

	private static final double benchmark(Runnable a) {
		// burn-in
		for (int i=0; i<BURN_IN; i++) {
			a.run();
		}

		long time=System.nanoTime();
		for (int i=0; i<REPEATS; i++) {
			a.run();
		}
		double ns= (System.nanoTime()-time)/(1.0*ITERATIONS*REPEATS);	
		return ns;
	}


<<<<<<< HEAD
	public static Runnable testA = new Runnable() {
		@Override
=======
	public static final Runnable testA = new Runnable() {
>>>>>>> a223ab64
		public void run() {
			Vector3 v=Vector3.of(1,2,3);
			Vector3 v2=Vector3.of(1,2,3);

			for (int i=0; i<ITERATIONS; i++) {
				v.add(v2);
			}
		}
	};

<<<<<<< HEAD
	public static Runnable testB = new Runnable() {
		@Override
=======
	public static final Runnable testB = new Runnable() {
>>>>>>> a223ab64
		public void run() {
			AVector v=Vector.of(1,2,3);
			AVector v2=Vector3.of(1,2,3);

			for (int i=0; i<ITERATIONS; i++) {
				v.addMultiple(v2,2.0);
			}
		}
	};
}<|MERGE_RESOLUTION|>--- conflicted
+++ resolved
@@ -33,12 +33,7 @@
 	}
 
 
-<<<<<<< HEAD
-	public static Runnable testA = new Runnable() {
-		@Override
-=======
 	public static final Runnable testA = new Runnable() {
->>>>>>> a223ab64
 		public void run() {
 			Vector3 v=Vector3.of(1,2,3);
 			Vector3 v2=Vector3.of(1,2,3);
@@ -49,12 +44,7 @@
 		}
 	};
 
-<<<<<<< HEAD
-	public static Runnable testB = new Runnable() {
-		@Override
-=======
 	public static final Runnable testB = new Runnable() {
->>>>>>> a223ab64
 		public void run() {
 			AVector v=Vector.of(1,2,3);
 			AVector v2=Vector3.of(1,2,3);
