--- conflicted
+++ resolved
@@ -32,7 +32,6 @@
 		
 		assertEquals(m,m2);
 	}
-<<<<<<< HEAD
 	
 	@Test public void testColumnMultiply() {
 		SparseRowMatrix m=SparseRowMatrix.create(Matrix.create(
@@ -45,7 +44,7 @@
 
 		AMatrix mc=m.innerProduct(c);
 		assertEquals(5,mc.get(0,0),0.0);
-=======
+	}
 
 	@Test public void testSparseColumnMultiply() {
 		SparseRowMatrix M=SparseRowMatrix.create(3, 3);
@@ -58,6 +57,5 @@
 
 		assertEquals(M.innerProduct(N).get(1,1), 32, 0.01);
 		assertEquals(M.innerProduct(N).elementSum(), 32, 0.01);
->>>>>>> 0fecf1f6
 	}
 }