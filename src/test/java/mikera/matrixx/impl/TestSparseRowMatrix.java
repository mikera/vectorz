--- conflicted
+++ resolved
@@ -4,17 +4,12 @@
 
 import org.junit.Test;
 
-<<<<<<< HEAD
-import mikera.matrixx.AMatrix;
-import mikera.matrixx.Matrix;
-=======
 import mikera.indexz.Index;
 import mikera.indexz.Indexz;
 import mikera.matrixx.AMatrix;
 import mikera.matrixx.Matrix;
 import mikera.matrixx.impl.SparseColumnMatrix;
 import mikera.util.Rand;
->>>>>>> 5e4b35db
 import mikera.vectorz.Ops;
 import mikera.vectorz.AVector;
 import mikera.vectorz.Vector;
@@ -46,19 +41,6 @@
 		assertEquals(m,m2);
 	}
 	
-	@Test public void testColumnMultiply() {
-		SparseRowMatrix m=SparseRowMatrix.create(Matrix.create(
-				Vector.of(1,2), 
-				Vector.of(3,4)));
-		
-		SparseColumnMatrix c=SparseColumnMatrix.create(Matrix.create(
-				Vector.of(1,3), 
-				Vector.of(2,4)));
-
-		AMatrix mc=m.innerProduct(c);
-		assertEquals(5,mc.get(0,0),0.0);
-	}
-
 	@Test public void testColumnMultiply() {
 		SparseRowMatrix m=SparseRowMatrix.create(Matrix.create(
 				Vector.of(1,2), 
