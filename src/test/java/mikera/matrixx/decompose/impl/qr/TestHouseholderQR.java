--- conflicted
+++ resolved
@@ -1,28 +1,18 @@
 package mikera.matrixx.decompose.impl.qr;
 
-<<<<<<< HEAD
 import java.util.Random;
-
-=======
 import static org.junit.Assert.assertEquals;
 import static org.junit.Assert.assertTrue;
->>>>>>> 1f39a2bb
 import mikera.matrixx.AMatrix;
 import mikera.matrixx.Matrix;
 import mikera.matrixx.algo.Multiplications;
 import mikera.matrixx.decompose.IQRResult;
-<<<<<<< HEAD
 import mikera.matrixx.decompose.impl.qr.HouseholderQR;
 import mikera.matrixx.impl.AStridedMatrix;
-=======
->>>>>>> 1f39a2bb
 import mikera.matrixx.impl.IdentityMatrix;
 import mikera.matrixx.impl.ZeroMatrix;
 
 import org.junit.Test;
-
-<<<<<<< HEAD
-import static org.junit.Assert.*;
 
 public class TestHouseholderQR extends GenericQrCheck {
     
@@ -136,9 +126,6 @@
             }
         }
     }
-=======
-public class TestHouseholderQR {
->>>>>>> 1f39a2bb
 
 	@Test
 	public void testDecompose() {
